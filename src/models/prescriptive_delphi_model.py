from typing import Tuple, Union, Optional, Dict

import gurobipy as gp
import numpy as np
from gurobipy import GRB
from gurobipy import GurobiError


class DELPHISolution:

    def __init__(
            self,
            susceptible: np.ndarray,
            exposed: np.ndarray,
            infectious: np.ndarray,
            hospitalized_dying: np.ndarray,
            hospitalized_recovering: np.ndarray,
            quarantined_dying: np.ndarray,
            quarantined_recovering: np.ndarray,
            undetected_dying: np.ndarray,
            undetected_recovering: np.ndarray,
            deceased: np.ndarray,
            recovered: np.ndarray,
            eligible: np.ndarray,
            vaccinated: np.ndarray,
            locations: np.ndarray,
            days_per_timestep: float = 1.0,
    ):
        """
        Instantiate a container object for a DELPHI solution.

        :param susceptible: a numpy array of shape (n_regions, n_risk_classes, n_timesteps + 1) that represents the
        susceptible population by region and risk class at each timestep
        :param exposed: a numpy array of shape (n_regions, n_risk_classes, n_timesteps + 1) that represents the exposed
        population by region and risk class at each timestep
        :param infectious: a numpy array of shape (n_regions, n_risk_classes, n_timesteps + 1) that represents the
        infectious population by region and risk class at each timestep
        :param hospitalized_dying: a numpy array of shape (n_regions, n_risk_classes, n_timesteps + 1) that represents
        the hospitalized dying population by region and risk class at each timestep
        :param hospitalized_recovering: a numpy array of shape (n_regions, n_risk_classes, n_timesteps + 1) that
        represents the hospitalized recovering population by region and risk class at each timestep
        :param quarantined_dying: a numpy array of shape (n_regions, n_risk_classes, n_timesteps + 1) that represents
        the quarantined dying population by region and risk class at each timestep
        :param quarantined_recovering: a numpy array of shape (n_regions, n_risk_classes, n_timesteps + 1) that
        represents the quarantined recovering population by region and risk class at each timestep
        :param undetected_dying: a numpy array of shape (n_regions, n_risk_classes, n_timesteps + 1) that represents the
        undetected dying population by region and risk class at each timestep
        :param undetected_recovering: a numpy array of shape (n_regions, n_risk_classes, n_timesteps + 1) that
        represents the undetected recovering population by region and risk class at each timestep
        :param recovered: a numpy array of shape (n_regions, n_risk_classes, n_timesteps + 1) that represents the
        recovered population by region and risk class at each timestep
        :param deceased: a numpy array of shape (n_regions, n_risk_classes, n_timesteps + 1) that represents the
        deceased population by region and risk class at each timestep
        :param eligible: a numpy array of shape (n_regions, n_risk_classes, n_timesteps + 1) that represents the
        population eligible for vaccination by region and risk class at each timestep
        :param vaccinated: a numpy array of shape (n_regions, n_risk_classes, n_timesteps + 1) that represents the
        number vaccines allocated by region and risk class at each timestep
        :param days_per_timestep: a positive float that specifies the number of days per timestep used in the
        discretization scheme of the solution
        """

        # Initialize functional states
        self.susceptible = susceptible
        self.exposed = exposed
        self.infectious = infectious
        self.hospitalized_dying = hospitalized_dying
        self.hospitalized_recovering = hospitalized_recovering
        self.hospitalized = hospitalized_dying + hospitalized_recovering
        self.quarantined_dying = quarantined_dying
        self.quarantined_recovering = quarantined_recovering
        self.quarantined = quarantined_dying + quarantined_recovering
        self.undetected_dying = undetected_dying
        self.undetected_recovering = undetected_recovering
        self.undetected = undetected_dying + undetected_recovering
        self.deceased = deceased
        self.recovered = recovered
        self.eligible = eligible
        self.vaccinated = vaccinated
        self.locations = locations
        self.days_per_timestep = days_per_timestep

    def get_total_deaths(self) -> float:
        return self.deceased[:, :, -1].sum()

    def get_objective_value(self) -> float:
        # (self.deceased + self.hospitalized_dying + self.quarantined_dying + self.undetected_dying)[:, :,
        # -2].sum()

        total = (self.deceased + self.hospitalized_dying + self.quarantined_dying)[:, :, -2].sum()
        return total

    def get_total_cases(self) -> float:
        infectious = self.infectious.sum(axis=(0, 1))
        return 0.5 * (infectious[1:] + infectious[:-1]).sum() * self.days_per_timestep


class PrescriptiveDELPHIModel:

    def __init__(
            self,
            initial_conditions: Dict[str, np.ndarray],
            delphi_params: Dict[str, Union[float, np.ndarray]],
            vaccine_params: Dict[str, Union[float, bool, np.ndarray]],
            allocation_params: Dict[str, np.ndarray],
            n_simulate_timesteps_per_optimize_step: int = 7
    ):
        """
        Instantiate a prescriptive DELPHI model with initial conditions and parameter estimates.

        :param initial_conditions: a dictionary containing initial condition arrays
        :param delphi_params: a dictionary containing the estimated DELPHI model parameters
        :param vaccine_params: a dictionary containing vaccine-related parameters
        """

        # Set initial conditions
        self.initial_susceptible = initial_conditions["initial_susceptible"]
        self.initial_exposed = initial_conditions["initial_exposed"]
        self.initial_infectious = initial_conditions["initial_infectious"]
        self.initial_hospitalized_dying = initial_conditions["initial_hospitalized_dying"]
        self.initial_hospitalized_recovering = initial_conditions["initial_hospitalized_recovering"]
        self.initial_quarantined_dying = initial_conditions["initial_quarantined_dying"]
        self.initial_quarantined_recovering = initial_conditions["initial_quarantined_recovering"]
        self.initial_undetected_dying = initial_conditions["initial_undetected_dying"]
        self.initial_undetected_recovering = initial_conditions["initial_undetected_recovering"]
        self.initial_recovered = initial_conditions["initial_recovered"]

        # Set population demographics of shape [n_counties / n_state, n_risk_classes]
        self.state_population = initial_conditions["population"]
        self.county_population = allocation_params["population"]

        # Set DELPHI model parameters
        self.infection_rate = delphi_params["infection_rate"]
        self.policy_response = delphi_params["policy_response"]
        self.progression_rate = delphi_params["progression_rate"]
        self.detection_rate = delphi_params["detection_rate"]
        self.ihd_transition_rate = delphi_params["ihd_transition_rate"]
        self.ihr_transition_rate = delphi_params["ihr_transition_rate"]
        self.iqd_transition_rate = delphi_params["iqd_transition_rate"]
        self.iqr_transition_rate = delphi_params["iqr_transition_rate"]
        self.iud_transition_rate = delphi_params["iud_transition_rate"]
        self.iur_transition_rate = delphi_params["iur_transition_rate"]
        self.death_rate = delphi_params["death_rate"]
        self.hospitalized_recovery_rate = delphi_params["hospitalized_recovery_rate"]
        self.unhospitalized_recovery_rate = delphi_params["unhospitalized_recovery_rate"]
        self.mortality_rate = delphi_params["mortality_rate"]
        self.days_per_timestep = delphi_params["days_per_timestep"]

        # Set vaccine parameters
        self.vaccine_effectiveness = vaccine_params["vaccine_effectiveness"]
        self.vaccine_budget = vaccine_params["vaccine_budget"]
        self.max_total_capacity = vaccine_params["max_total_capacity"]
        self.max_allocation_pct = vaccine_params["max_allocation_pct"]
        self.min_allocation_pct = vaccine_params["min_allocation_pct"]
        self.max_decrease_pct = vaccine_params["max_decrease_pct"]
        self.max_increase_pct = vaccine_params["max_increase_pct"]
        self.excluded_risk_classes = vaccine_params["excluded_risk_classes"]

        # Set allocation parameters
        self.county_to_cities = allocation_params["county_to_cities"]
        self.county_city_to_distance = allocation_params["county_city_to_distance"]
        self.county_to_state = allocation_params["county_to_state"]
        self.state_to_counties = allocation_params["state_to_counties"]
        self.state_to_cities = allocation_params["state_to_cities"]
        self.city_to_state = allocation_params["city_to_state"]
        self.distance_penalty = allocation_params["distance_penalty"]
        self._cities_budget = allocation_params["cities_budget"]
        self.baseline_centers = allocation_params['baseline_centers']

        if "top_cities" in allocation_params:
            self.top_cities = allocation_params["top_cities"]

        # Initialize helper attributes

        # Locations & risk classes dimensions
        self._n_regions = self.initial_susceptible.shape[0]
        self._n_counties = self.county_population.shape[0]
        self._n_risk_classes = self.initial_susceptible.shape[1]
        self._n_cities = allocation_params["n_cities"]
        self._n_included_risk_classes = self._n_risk_classes - self.excluded_risk_classes.shape[0]
        self._regions = np.arange(self._n_regions)
        self._risk_classes = np.arange(self._n_risk_classes)
        self._included_risk_classes = np.array([k for k in self._risk_classes if k not in self.excluded_risk_classes])

        # Time dimensions
        self._n_simulate_timesteps_per_optimize_step = n_simulate_timesteps_per_optimize_step
        self._n_timesteps = self.vaccine_budget.shape[0]
        self._timesteps = np.arange(self._n_timesteps)
        self._political_factor = allocation_params["political_factor"] 
        self._balanced_location = allocation_params["balanced_location"] 
        self._optimize_timesteps = np.array(
            [x for x in self._timesteps if x % self._n_simulate_timesteps_per_optimize_step == 0])
        self._n_optimize_timesteps = len(self._optimize_timesteps)
        self.optimize_timestep_to_timestep = {}
        self.timestep_to_optimize_timestep = {}
        for opt_timestep in self._optimize_timesteps:
            self.optimize_timestep_to_timestep[opt_timestep] = np.arange(start=opt_timestep, stop=min(
                opt_timestep + self._n_simulate_timesteps_per_optimize_step, self._n_timesteps))
            

        # Storage attributes
        self._trajectories = []
        self._solutions = []

    def simulate(
            self,
            vaccinated: Optional[np.ndarray] = None,
            locations: Optional[np.ndarray] = None,
            randomize_allocation: bool = False,
            prioritize_allocation: bool = False,
            top_cities_allocation: bool = False
    ) -> DELPHISolution:
        """
        Solve DELPHI IVP using a forward difference scheme.

        :param vaccinated: a numpy array of (n_regions, n_classes, n_timesteps + 1) that represents a feasible
        allocation of vaccines by region and risk class at each timestep
        :param locations:
        :param randomize_allocation: a boolean that specifies whether to randomly generate a feasible  allocation policy
        based on an exponential distribution if none provided (default False)
        :param prioritize_allocation: a boolean that specifies whether to prioritize allocation to high risk
        individuals within each region if no allocation policy is provided (default False)
        :param top_cities_allocation:
        :return: a DELPHISolution object
        """

        # Initialize functional states
        dims = (self._n_regions, self._n_risk_classes, self._n_timesteps + 1)
        susceptible = np.zeros(dims)
        exposed = np.zeros(dims)
        infectious = np.zeros(dims)
        hospitalized_dying = np.zeros(dims)
        hospitalized_recovering = np.zeros(dims)
        quarantined_dying = np.zeros(dims)
        quarantined_recovering = np.zeros(dims)
        undetected_dying = np.zeros(dims)
        undetected_recovering = np.zeros(dims)
        deceased = np.zeros(dims)
        recovered = np.zeros(dims)
        eligible = np.zeros(dims)

        # Initialize control variable if none provided
        allocate_vaccines = vaccinated is None
        if allocate_vaccines:
            vaccinated = np.zeros(dims)

        # Set initial conditions
        susceptible[:, :, 0] = self.initial_susceptible
        exposed[:, :, 0] = self.initial_exposed
        infectious[:, :, 0] = self.initial_infectious
        hospitalized_dying[:, :, 0] = self.initial_hospitalized_dying
        hospitalized_recovering[:, :, 0] = self.initial_hospitalized_recovering
        quarantined_dying[:, :, 0] = self.initial_quarantined_dying
        quarantined_recovering[:, :, 0] = self.initial_quarantined_recovering
        undetected_dying[:, :, 0] = self.initial_undetected_dying
        undetected_recovering[:, :, 0] = self.initial_undetected_recovering
        recovered[:, :, 0] = self.initial_recovered
        eligible[:, :, 0] = self.initial_susceptible

        # Generate risk classes and region ranks
        risk_class_priority_rankings = np.argsort(-self.mortality_rate.mean(axis=(0, 2)))
        region_priority_rankings = np.random.permutation(self._regions)  # only used for randomized allocation

        # Propagate discrete DELPHI dynamics with vaccine allocation heuristic
        for t in self._timesteps:

            # Get eligible population subsets for vaccination
            eligible[:, self._included_risk_classes, t] = susceptible[:, self._included_risk_classes, t] \
                                                          - (1 - self.vaccine_effectiveness) * vaccinated[:,
                                                                                               self._included_risk_classes,
                                                                                               :t].sum(axis=2)
            eligible = np.maximum(eligible, 0)

            # Allocate vaccines if required
            if eligible.sum() and allocate_vaccines:

                if top_cities_allocation:
                    for city in np.where(self.top_cities > 0.5):
                        j = self.city_to_state[city]
                        # every top city gets equally vaccinated, pro-rata risk class 
                        for k in self._included_risk_classes:
                            vaccinated[j, k, t] = vaccinated[j, k, t] + self.vaccine_budget[t] / len(self.top_cities) \
                                                  * self.state_population[j, k] / self.state_population[
                                                      j, self._included_risk_classes].sum()

                else:
                    # If random allocation specified, generate feasible allocation
                    if randomize_allocation:
                        min_vaccinated = self.min_allocation_pct * eligible[:, :, t]
                        additional_budget = self.vaccine_budget[t] - min_vaccinated.sum()
                        for j in region_priority_rankings:
                            regional_budget = np.minimum(
                                additional_budget,
                                self.max_allocation_pct * self.state_population[j, :].sum() - min_vaccinated[j, :].sum()
                            )
                            additional_budget -= regional_budget
                            for k in risk_class_priority_rankings:
                                if k in self._included_risk_classes:
                                    vaccinated[j, k, t] = np.minimum(regional_budget, eligible[j, k, t]) \
                                                          + min_vaccinated[j, k]
                                    regional_budget -= vaccinated[j, k, t]
                                    if regional_budget <= 0:
                                        break
                            if additional_budget <= 0:
                                break

                    # Else use baseline policy that orders region-wise allocation by risk class
                    else:
                        if prioritize_allocation:
                            regional_budget = np.minimum(
                                eligible[:, :, t].sum(axis=1) / eligible[:, :, t].sum() * self.vaccine_budget[t],
                                self.max_allocation_pct * self.state_population.sum(axis=1)
                            )
                            for k in risk_class_priority_rankings:
                                if k in self._included_risk_classes:
                                    vaccinated[:, k, t] = np.minimum(regional_budget, eligible[:, k, t])
                                    regional_budget -= vaccinated[:, k, t]
                                    if regional_budget.sum() == 0:
                                        break
                        else:
                            for k in self._included_risk_classes:
                                vaccinated[:, k, t] = self.vaccine_budget[t] * self.state_population[:, k] / \
                                                      self.state_population[:, self._included_risk_classes].sum()

            # Else ensure that the allocated vaccines do not exceed the eligible population
            vaccinated[:, :, t] = np.minimum(vaccinated[:, :, t], eligible[:, :, t])

            # Apply Euler forward difference scheme with clipping of negative values
            for j in self._regions:
                susceptible[j, :, t + 1] = susceptible[j, :, t] - self.vaccine_effectiveness * vaccinated[j, :, t] - (
                        self.infection_rate[j] * self.policy_response[j, t] / self.state_population[j, :].sum()
                        * (susceptible[j, :, t] - self.vaccine_effectiveness * vaccinated[j, :, t])
                        * infectious[j, :, t].sum()
                ) * self.days_per_timestep
                exposed[j, :, t + 1] = exposed[j, :, t] + (
                        self.infection_rate[j] * self.policy_response[j, t] / self.state_population[j, :].sum()
                        * (susceptible[j, :, t] - self.vaccine_effectiveness * vaccinated[j, :, t]) *
                        infectious[j, :, t].sum()
                        - self.progression_rate * exposed[j, :, t]
                ) * self.days_per_timestep
            susceptible[:, :, t + 1] = np.maximum(susceptible[:, :, t + 1], 0)
            exposed[:, :, t + 1] = np.maximum(exposed[:, :, t + 1], 0)

            infectious[:, :, t + 1] = infectious[:, :, t] + (
                    self.progression_rate * exposed[:, :, t]
                    - self.detection_rate * infectious[:, :, t]
            ) * self.days_per_timestep
            infectious[:, :, t + 1] = np.maximum(infectious[:, :, t + 1], 0)

            hospitalized_dying[:, :, t + 1] = hospitalized_dying[:, :, t] + (
                    self.ihd_transition_rate[:, :, t] * infectious[:, :, t]
                    - self.death_rate[:, None] * hospitalized_dying[:, :, t]
            ) * self.days_per_timestep
            hospitalized_dying[:, :, t + 1] = np.maximum(hospitalized_dying[:, :, t + 1], 0)

            hospitalized_recovering[:, :, t + 1] = hospitalized_recovering[:, :, t] + (
                    self.ihr_transition_rate[:, :, t] * infectious[:, :, t]
                    - self.hospitalized_recovery_rate * hospitalized_recovering[:, :, t]
            ) * self.days_per_timestep
            hospitalized_recovering[:, :, t + 1] = np.maximum(hospitalized_recovering[:, :, t + 1], 0)

            quarantined_dying[:, :, t + 1] = quarantined_dying[:, :, t] + (
                    self.iqd_transition_rate[:, :, t] * infectious[:, :, t]
                    - self.death_rate[:, None] * quarantined_dying[:, :, t]
            ) * self.days_per_timestep
            quarantined_dying[:, :, t + 1] = np.maximum(quarantined_dying[:, :, t + 1], 0)

            quarantined_recovering[:, :, t + 1] = quarantined_recovering[:, :, t] + (
                    self.iqr_transition_rate[:, :, t] * infectious[:, :, t]
                    - self.unhospitalized_recovery_rate * quarantined_recovering[:, :, t]
            ) * self.days_per_timestep
            quarantined_recovering[:, :, t + 1] = np.maximum(quarantined_recovering[:, :, t + 1], 0)

            undetected_dying[:, :, t + 1] = undetected_dying[:, :, t] + (
                    self.iud_transition_rate[:, :, t] * infectious[:, :, t]
                    - self.death_rate[:, None] * undetected_dying[:, :, t]
            ) * self.days_per_timestep
            undetected_dying[:, :, t + 1] = np.maximum(undetected_dying[:, :, t + 1], 0)

            undetected_recovering[:, :, t + 1] = undetected_recovering[:, :, t] + (
                    self.iur_transition_rate[:, :, t] * infectious[:, :, t]
                    - self.unhospitalized_recovery_rate * undetected_recovering[:, :, t]
            ) * self.days_per_timestep
            undetected_recovering[:, :, t + 1] = np.maximum(undetected_recovering[:, :, t + 1], 0)

            deceased[:, :, t + 1] = deceased[:, :, t] + self.death_rate[:, None] * (
                    hospitalized_dying[:, :, t] + quarantined_dying[:, :, t] # + undetected_dying[:, :, t]
            ) * self.days_per_timestep

            recovered[:, :, t + 1] = recovered[:, :, t] + (
                    self.hospitalized_recovery_rate * hospitalized_recovering[:, :, t]
                    + self.unhospitalized_recovery_rate * (quarantined_recovering[:, :, t]) # + undetected_recovering[:, :, t])
            ) * self.days_per_timestep

        return DELPHISolution(
            susceptible=susceptible,
            exposed=exposed,
            infectious=infectious,
            hospitalized_dying=hospitalized_dying,
            hospitalized_recovering=hospitalized_recovering,
            quarantined_dying=quarantined_dying,
            quarantined_recovering=quarantined_recovering,
            undetected_dying=undetected_dying,
            undetected_recovering=undetected_recovering,
            recovered=recovered,
            deceased=deceased,
            eligible=eligible,
            vaccinated=vaccinated,
            locations=locations,
            days_per_timestep=self.days_per_timestep,
        )

    def _optimize_relaxation(
            self,
            exploration_tol: float,
            estimated_infectious: np.ndarray,
            vaccinated_warm_start: Optional[np.ndarray],
            mip_gap: Optional[float],
            feasibility_tol: Optional[float],
            time_limit: Optional[float],
            output_flag: bool,
            fixed_cities: bool,
            use_baseline_city: Optional[bool] = True
    ) -> Tuple[np.ndarray, np.ndarray]:
        """
        Solve a linear relaxation of the vaccine allocation problem, based on estimated infectious populations.

        :param exploration_tol: a positive float that specifies maximum allowed absolute error between the
        estimated and actual infectious population in any region
        :param estimated_infectious: numpy array of size (n_regions, k_classes, t_timesteps + 1) that represents the
        estimated infectious population by region and risk class at each timestep, based on a previous feasible
        solution
        :param vaccinated_warm_start: an optional numpy array of size (n_regions, k_classes, t_timesteps + 1) that
        represents the initial guess for the optimal vaccine allocation policy
        :param mip_gap: an optional float that if set overrides Gurobi's default maximum MIP gap required for
        termination
        :param feasibility_tol: an optional float that if set overrides Gurobi's default maximum feasibility tolerance
        for constraints
        :param time_limit: an optional float that if set specifies the maximum solve time in seconds
        :param output_flag: a boolean that specifies whether to show the solver logs
        :return: a tuple of two numpy arrays of size (n_regions, n_risk_classes, t_timesteps + 1) and (n_regions,) that
        respectively represent the vaccine allocation policy and the regional allocation capacities
        allocations
        """

        # Initialize model
        model = gp.Model()

        # Define decision variables
        susceptible = model.addVars(self._n_regions, self._n_risk_classes, self._n_timesteps + 1, lb=0)
        exposed = model.addVars(self._n_regions, self._n_risk_classes, self._n_timesteps + 1, lb=0)
        infectious = model.addVars(self._n_regions, self._n_risk_classes, self._n_timesteps + 1, lb=0)
        hospitalized_dying = model.addVars(self._n_regions, self._n_risk_classes, self._n_timesteps + 1, lb=0)
        quarantined_dying = model.addVars(self._n_regions, self._n_risk_classes, self._n_timesteps + 1, lb=0)
        undetected_dying = model.addVars(self._n_regions, self._n_risk_classes, self._n_timesteps + 1, lb=0)
        deceased = model.addVars(self._n_regions, self._n_risk_classes, self._n_timesteps + 1, lb=0)

        vaccinated = model.addVars(self._n_regions, self._n_risk_classes, self._n_timesteps + 1, lb=0)
        eligible = model.addVars(self._n_regions, self._n_risk_classes, self._n_timesteps + 1, lb=0)
        infectious_error = model.addVars(self._n_regions, self._n_timesteps, lb=0)
        surplus_vaccines = model.addVars(self._n_regions, self._n_risk_classes, lb=0)
        unallocated_vaccines = model.addVars(self._n_timesteps, lb=0)
        city_indicator = model.addVars(self._n_regions, vtype=GRB.INTEGER)
        max_center_density = model.addVar(lb=0)
        min_center_density = model.addVar(lb=0)

        if use_baseline_city:
            model.addConstrs(city_indicator[j] == self.baseline_centers[j] for j in self._regions)

        # Set initial conditions for DELPHI model
        model.addConstrs(
            susceptible[j, k, 0] == self.initial_susceptible[j, k]
            for j in self._regions for k in self._risk_classes
        )
        model.addConstrs(
            exposed[j, k, 0] == self.initial_exposed[j, k]
            for j in self._regions for k in self._risk_classes
        )
        model.addConstrs(
            infectious[j, k, 0] == self.initial_infectious[j, k]
            for j in self._regions for k in self._risk_classes
        )
        model.addConstrs(
            hospitalized_dying[j, k, 0] == self.initial_hospitalized_dying[j, k]
            for j in self._regions for k in self._risk_classes
        )
        model.addConstrs(
            quarantined_dying[j, k, 0] == self.initial_quarantined_dying[j, k]
            for j in self._regions for k in self._risk_classes
        )
        model.addConstrs(
            undetected_dying[j, k, 0] == self.initial_undetected_dying[j, k]
            for j in self._regions for k in self._risk_classes
        )
        model.addConstrs(
            deceased[j, k, 0] == 0
            for j in self._regions for k in self._risk_classes
        )

        # Set terminal conditions for vaccinations
        model.addConstrs(
            vaccinated[j, k, self._n_timesteps] == 0
            for j in self._regions for k in self._risk_classes
        )

        # Set facility location constraints
        model.addConstr(
            city_indicator.sum("*") == self._cities_budget
        )

        model.addConstrs(
            city_indicator[j] >= 1 for j in self._regions
        )
        
#        model.addConstrs(
#            city_indicator[j] <= 10 for j in self._regions
#        )        
#        
        # balanced location
        model.addConstrs(
            city_indicator[j] <= self.state_population[j,:].sum() / self.state_population.sum() * self._cities_budget + self._balanced_location for j in self._regions
        )
        # center density
        model.addConstrs(
            city_indicator[j] / (self.state_population[j,:].sum() /  1e6) <= max_center_density for j in self._regions
        )
        
        model.addConstrs(
            city_indicator[j] / (self.state_population[j,:].sum() / 1e6) >= min_center_density for j in self._regions
        )       

        model.addConstrs(
            city_indicator[j] <= len(self.state_to_cities[j]) for j in self._regions
        )

        model.addConstrs(
            sum(vaccinated[j, k, t] for k in self._risk_classes) == self.vaccine_budget[t]/self._cities_budget *
            city_indicator[j]
            for j in self._regions for t in range(self._n_timesteps - 1)
        )

        # Set DELPHI dynamics constraints
        model.addConstrs(
            susceptible[j, k, t + 1] - susceptible[j, k, t] + self.vaccine_effectiveness * vaccinated[j, k, t] >=
            - self.infection_rate[j] * self.policy_response[j, t] / self.state_population[j, :].sum()
            * (susceptible[j, k, t] - self.vaccine_effectiveness * vaccinated[j, k, t])
            * estimated_infectious[j, t] * self.days_per_timestep
            for j in self._regions for k in self._risk_classes for t in self._timesteps
        )

        model.addConstrs(
            exposed[j, k, t + 1] - exposed[j, k, t] >= (
                    self.infection_rate[j] * self.policy_response[j, t] / self.state_population[j, :].sum()
                    * (susceptible[j, k, t] - self.vaccine_effectiveness * vaccinated[j, k, t])
                    * estimated_infectious[j, t]
                    - self.progression_rate * exposed[j, k, t]
            ) * self.days_per_timestep
            for j in self._regions for k in self._risk_classes for t in self._timesteps
        )

        model.addConstrs(
            infectious[j, k, t + 1] - infectious[j, k, t] >= (
                    self.progression_rate * exposed[j, k, t]
                    - self.detection_rate * infectious[j, k, t]
            ) * self.days_per_timestep
            for j in self._regions for k in self._risk_classes for t in self._timesteps
        )

        model.addConstrs(
            hospitalized_dying[j, k, t + 1] - hospitalized_dying[j, k, t] >= (
                    self.ihd_transition_rate[j, k, t] * infectious[j, k, t]
                    - self.death_rate[j] * hospitalized_dying[j, k, t]
            ) * self.days_per_timestep
            for j in self._regions for k in self._risk_classes for t in self._timesteps
        )

        model.addConstrs(
            quarantined_dying[j, k, t + 1] - quarantined_dying[j, k, t] >= (
                    self.iqd_transition_rate[j, k, t] * infectious[j, k, t]
                    - self.death_rate[j] * quarantined_dying[j, k, t]
            ) * self.days_per_timestep
            for j in self._regions for k in self._risk_classes for t in self._timesteps
        )

        model.addConstrs(
            undetected_dying[j, k, t + 1] - undetected_dying[j, k, t] >= (
                    self.iud_transition_rate[j, k, t] * infectious[j, k, t]
                    - self.death_rate[j] * undetected_dying[j, k, t]
            ) * self.days_per_timestep
            for j in self._regions for k in self._risk_classes for t in self._timesteps
        )

        model.addConstrs(
            deceased[j, k, t + 1] - deceased[j, k, t] >= self.death_rate[j] * (
                    hospitalized_dying[j, k, t] + quarantined_dying[j, k, t] # + undetected_dying[j, k, t]
            ) * self.days_per_timestep
            for j in self._regions for k in self._risk_classes for t in self._timesteps
        )

        # Set bounding constraint on absolute error of estimated infectious
        # model.addConstrs(
        #     infectious_error[j, t] <= exploration_tol
        #     for j in self._regions for t in self._timesteps
        # )
        # model.addConstrs(
        #     infectious_error[j, t] >= estimated_infectious[j, t] - infectious.sum(j, "*", t)
        #     for j in self._regions for t in self._timesteps
        # )
        # model.addConstrs(
        #     infectious_error[j, t] >= infectious.sum(j, "*", t) - estimated_infectious[j, t]
        #     for j in self._regions for t in self._timesteps
        # )

        # Set eligibility constraints
        model.addConstrs(
            eligible[j, k, t] == susceptible[j, k, t] - (1 - self.vaccine_effectiveness)
            * gp.quicksum(vaccinated[j, k, u] for u in self._timesteps if u < t)
            for j in self._regions for k in self._included_risk_classes for t in self._timesteps
        )

        model.addConstrs(
            vaccinated[j, k, t] <= eligible[j, k, t]
            for j in self._regions for k in self._included_risk_classes for t in self._timesteps
        )

        # Set risk-class vaccination constraints
        model.addConstrs(
            vaccinated[j, k, t] == 0
            for j in self._regions for k in self.excluded_risk_classes for t in self._timesteps
        )

        # model.addConstrs(
        #     vaccinated.sum(j, "*", t) >= self.min_allocation_pct * eligible.sum(j, "*", t)
        #     for j in self._regions for t in self._timesteps
        # )

        model.addConstrs(
            vaccinated.sum(j, "*", t + 1) >= vaccinated.sum(j, "*", t)
            - self.max_allocation_pct * self.state_population[j, :].sum() * self.max_increase_pct
            for j in self._regions for t in self._timesteps[:-1]
        )

        model.addConstrs(
            vaccinated.sum(j, "*", t + 1) <= vaccinated.sum(j, "*", t)
            + self.max_allocation_pct * self.state_population[j, :].sum() * self.max_decrease_pct
            for j in self._regions for t in self._timesteps[:-1]
        )

        # model.addConstrs(
        #     vaccinated.sum(j, "*", t) <= self.max_allocation_pct * self.state_population[j, :].sum()
        #     for j in self._regions for t in self._timesteps
        # )

        # Set constraints for surplus and unallocated vaccines
        model.addConstrs(
            surplus_vaccines[j, k] >= vaccinated.sum(j, k, "*") - self.state_population[j, k].sum()
            for j in self._regions for k in self._risk_classes
        )

        model.addConstrs(
            unallocated_vaccines[t] >= self.vaccine_budget[t] - vaccinated.sum("*", "*", t)
            for t in self._timesteps
        )

        # Set objective
        model.setObjective(
            deceased.sum("*", "*", self._n_timesteps) + hospitalized_dying.sum("*", "*", self._n_timesteps)
            + quarantined_dying.sum("*", "*", self._n_timesteps) # + undetected_dying.sum("*", "*", self._n_timesteps)
            + unallocated_vaccines.sum() + surplus_vaccines.sum()
            + self._political_factor * (max_center_density - min_center_density)
            ,GRB.MINIMIZE
        )

        # Set solver params
        if mip_gap:
            model.params.MIPGap = mip_gap

        if feasibility_tol:
            model.params.FeasibilityTol = feasibility_tol

        if time_limit:
            model.params.TimeLimit = time_limit

        model.params.OutputFlag = True

        # Solve model
        model.optimize()
        print(f"Maximum density: {max_center_density.x}")
        print(f"Minimum density: {min_center_density.x}")
#        print(f"Ratio: {max_center_density.x/min_center_density.x}")
        
        print(f"Political Factor: {self._political_factor}")
        # Return vaccine allocation
        vaccinated = model.getAttr("x", vaccinated)
        vaccinated = np.array([
            [[vaccinated[j, k, t] for t in range(self._n_timesteps + 1)] for k in self._risk_classes]
            for j in self._regions
        ])
        locations = model.getAttr("x", city_indicator)
        locations = np.array([locations[j] for j in self._regions])
<<<<<<< HEAD

        # import pdb
        # pdb.set_trace()

=======
        
>>>>>>> 1be0b90e
        minimum_density_state = np.argmin(np.divide(locations,self.state_population.sum(axis=1)))
        maximum_density_state = np.argmax(np.divide(locations,self.state_population.sum(axis=1)))
        print(f"Minimum density: {minimum_density_state}")
        print(f"Maximum density: {maximum_density_state}")
        return vaccinated, locations

    def _smooth_vaccine_allocation(
            self,
            solution: DELPHISolution,
            smoothing_window: int
    ) -> DELPHISolution:
        """
        Apply a rolling-window smoothing heuristic to the vaccine allocation policy as a post-processing step.

        :param solution: a DELPHISolution object
        :param smoothing_window: an integer that specifies the symmetric smoothing window size (default)
        :return: a numpy array of size (n_regions, n_risk_classes, n_timesteps + 1) representing the smoothed vaccine
        allocation policy
        """
        vaccinated = np.zeros(solution.vaccinated.shape)
        for t in self._timesteps:
            start = max(t - smoothing_window, 0)
            end = min(t + smoothing_window, self._n_timesteps) + 1
            vaccinated[:, :, t] = solution.vaccinated[:, :, start:end].mean(axis=2)
            vaccinated[:, :, t] = vaccinated[:, :, t] * self.vaccine_budget[t] / vaccinated[:, :, t].sum()
        return self.simulate(vaccinated=vaccinated, locations=solution.locations)

    def _prioritize_vaccine_allocation(self, solution: DELPHISolution) -> DELPHISolution:
        """
        Adjust vaccine allocation to ensure risk class prioritization is preserved.

        :param solution: a DELPHISolution object
        :return: a DELPHISolution object
        """

        # Rank risk classes by mortality rate
        priority_ranking = np.argsort(-self.mortality_rate.mean(axis=(0, 2)))

        for t in self._timesteps:

            # Initialize variables for timestep
            eligible = solution.eligible
            vaccinated = solution.vaccinated
            update = False

            # Perform vaccine transfers to prioritize by risk class
            for i, k in enumerate(priority_ranking):
                for l in priority_ranking[i + 1:]:
                    if k in self._included_risk_classes and l in self._included_risk_classes:
                        transfer = np.minimum(vaccinated[:, l, t], eligible[:, k, t] - vaccinated[:, k, t])
                        if transfer.max() > 0:
                            vaccinated[:, k, t] = vaccinated[:, k, t] + transfer
                            vaccinated[:, l, t] = vaccinated[:, l, t] - transfer
                            update = True

            # If a transfer was
            if update:
                solution = self.simulate(vaccinated=vaccinated, locations=solution.locations)

        return solution

    def _round_vaccine_allocation(self, solution: DELPHISolution, rounding_tol: float):
        """
        Apply a rounding cut-off to the vaccine allocation policy as a proxy for transforming the interior point
        solution into a basic feasible solution.

        :param solution: a DELPHISolution object
        :param rounding_tol: a float the specifies the maximum allocation amount that will be rounded to 0 in
        post-processing (default 1e-3)
        :return: a DELPHISolution object
        """
        vaccinated = np.where(solution.vaccinated > rounding_tol, solution.vaccinated, 0)
        for t in self._timesteps:
            vaccinated[:, :, t] = vaccinated[:, :, t] * self.vaccine_budget[t] / vaccinated[:, :, t].sum()
        return self.simulate(vaccinated=vaccinated, locations=solution.locations)

    def _post_process_solution(
            self,
            solution: DELPHISolution,
            prioritize_allocation: bool,
            smooth_allocation: bool,
            round_allocation: bool,
            smoothing_window: int,
            rounding_tol: float
    ):
        """

        :param solution: a DELPHISolution object
        :param smoothing_window: an integer that specifies the symmetric smoothing window size (default)
        :param rounding_tol: a float the specifies the maximum allocation amount that will be rounded to 0 in
        post-processing (default 1e-3)
        :return: a numpy array of size (n_regions, n_risk_classes, n_timesteps + 1) representing the smoothed vaccine
        allocation policy
        """
        if smooth_allocation:
            solution = self._smooth_vaccine_allocation(solution=solution, smoothing_window=smoothing_window)
        if prioritize_allocation:
            solution = self._prioritize_vaccine_allocation(solution=solution)
        if round_allocation:
            solution = self._round_vaccine_allocation(solution=solution, rounding_tol=rounding_tol)
        return solution

    def optimize(
            self,
            exploration_tol: float,
            termination_tol: float = 1e-2,
            mip_gap: Optional[float] = None,
            feasibility_tol: Optional[float] = None,
            time_limit: Optional[float] = None,
            disable_crossover: bool = True,
            output_flag: bool = False,
            n_restarts: int = 1,
            max_iterations: int = 10,
            n_early_stopping_iterations: int = 2,
            smooth_allocation: bool = False,
            prioritize_allocation: bool = False,
            smoothing_window: int = 1,
            rounding_tol: float = 1e-2,
            log: bool = False,
            seed: int = 0,
            fixed_cities: bool = False
    ) -> DELPHISolution:
        """
        Solve the prescriptive DELPHI model for vaccine allocation using a coordinate descent heuristic.

        :param exploration_tol: a float  that specifies maximum allowed absolute error between the
        estimated and actual infectious population in any region
        :param termination_tol: a positive float that specifies maximum allowed absolute error between the
        estimated and actual infectious population in any region (default 1e-3)
        :param mip_gap: an optional float that if set overrides Gurobi's default maximum MIP gap required for
        termination (default None)
        :param feasibility_tol: an optional float that if set overrides Gurobi's default maximum feasibility tolerance
        for constraints (default None)
        :param time_limit: an optional float that if set specifies the maximum solve time in seconds (default None)
        :param disable_crossover: a  boolean that if true disables Gurobi's crossover algorithm, which used to clean up
        the interior solution of the barrier method into a basic feasible solution (default False)
        :param output_flag: a boolean that specifies whether to show the solver logs (default False)
        :param n_restarts: an integer that specifies the number of restarts, with a smart start provided if set to 1
        else randomized starts provided (default 1)
        :param max_iterations: an integer that specifies the maximum number of descent iterations per trial (default 10)
        :param n_early_stopping_iterations: an integer that specifies the number of descent iterations after which a
        trial is terminated if there is no improvement (default 2)
        :param smooth_allocation: a boolean that if true applies an additional smoothing heuristic to the solution in
        post-processing(default True)
        :param prioritize_allocation: a boolean
        :param smoothing_window: an integer that specifies the symmetric smoothing window size (default)
        :param rounding_tol: a float the specifies the maximum allocation amount that will be rounded to 0 in
        post-processing (default 1e-3)
        :param log: a boolean that specifies whether to log progress
        :param seed: an integer that is used to set the numpy seed
        :param fixed_cities:
        :return: a DELPHISolution object
        """

        # Initialize algorithm
        np.random.seed(seed)
        best_solution = None
        best_obj_val = np.inf

        for restart in range(n_restarts):

            # Initialize restart
            incumbent_solution = self.simulate(
                randomize_allocation=n_restarts > 1,
                prioritize_allocation=True
            )
            incumbent_obj_val = incumbent_solution.get_total_deaths()
            trajectory = [incumbent_obj_val]
            best_solution_for_restart = None
            best_obj_val_for_restart = np.inf
            n_iters_since_improvement = 0

            if log:
                print(f"Restart: {restart + 1}/{n_restarts}")
                print(f"Iteration: 0/{max_iterations} \t Objective value: {'{0:.2f}'.format(incumbent_obj_val)}")

            for i in range(max_iterations):

                # Re-optimize vaccine allocation by solution linearized relaxation
                try:
                    vaccinated, locations = self._optimize_relaxation(
                        exploration_tol=exploration_tol,
                        estimated_infectious=incumbent_solution.infectious.sum(axis=1),
                        vaccinated_warm_start=incumbent_solution.vaccinated,
                        mip_gap=mip_gap,
                        feasibility_tol=feasibility_tol,
                        time_limit=time_limit,
                        output_flag=output_flag,
                        fixed_cities=fixed_cities
                    )

                except GurobiError:
                    if log:
                        print("Infeasible relaxation - terminating search")
                    break

                # Update incumbent and previous solution
                previous_solution, incumbent_solution = incumbent_solution, self.simulate(vaccinated=vaccinated,
                                                                                          locations=locations)
                previous_obj_val, incumbent_obj_val = incumbent_obj_val, incumbent_solution.get_total_deaths()
                trajectory.append(incumbent_obj_val)
                if log:
                    print(
                        f"Iteration: {i + 1}/{max_iterations} \t Objective value: {'{0:.2f}'.format(incumbent_obj_val)}")

                # Update best solution if incumbent solution is an improvement
                if incumbent_obj_val < best_obj_val:
                    best_obj_val = incumbent_obj_val
                    best_solution = incumbent_solution

                # Update incumbent solution for restart if incumbent solution is an improvement
                if incumbent_obj_val < best_obj_val_for_restart:
                    best_obj_val_for_restart = incumbent_obj_val
                    best_solution_for_restart = incumbent_solution
                    n_iters_since_improvement = 0
                else:
                    n_iters_since_improvement += 1

                # Terminate coordinate descent for restart if solution convergences
                if n_iters_since_improvement >= n_early_stopping_iterations:
                    if log:
                        print(
                            f"No improvement found in {n_early_stopping_iterations} iterations"
                            f" - terminating search for trial"
                        )
                    break

                # Terminate coordinate descent for restart if solution convergences
                objective_change = abs(previous_obj_val - incumbent_obj_val)
                estimated_infectious_change = np.abs(
                    previous_solution.infectious.sum(axis=1) - incumbent_solution.infectious.sum(axis=1)
                ).mean()
                if max(objective_change, estimated_infectious_change) < termination_tol:
                    trajectory.append(incumbent_obj_val)
                    if log:
                        print("Solution has converged - terminating search for trial")
                    break

            # Store trajectory and best solution for completed restart
            self._trajectories.append(trajectory)
            self._solutions.append(best_solution_for_restart)

        # Apply post-processing steps to solution
        if log:
            print("Post-processing solution")
        best_solution = self._post_process_solution(
            solution=best_solution,
            smooth_allocation=smooth_allocation,
            prioritize_allocation=prioritize_allocation,
            round_allocation=disable_crossover,
            smoothing_window=smoothing_window,
            rounding_tol=rounding_tol
        )
        if log:
            print(f"Objective value after post-processing: {'{0:.2f}'.format(best_solution.get_total_deaths())}")
        return best_solution<|MERGE_RESOLUTION|>--- conflicted
+++ resolved
@@ -419,7 +419,7 @@
             time_limit: Optional[float],
             output_flag: bool,
             fixed_cities: bool,
-            use_baseline_city: Optional[bool] = True
+            use_baseline_city: Optional[bool] = False
     ) -> Tuple[np.ndarray, np.ndarray]:
         """
         Solve a linear relaxation of the vaccine allocation problem, based on estimated infectious populations.
@@ -463,6 +463,7 @@
         max_center_density = model.addVar(lb=0)
         min_center_density = model.addVar(lb=0)
 
+
         if use_baseline_city:
             model.addConstrs(city_indicator[j] == self.baseline_centers[j] for j in self._regions)
 
@@ -697,14 +698,7 @@
         ])
         locations = model.getAttr("x", city_indicator)
         locations = np.array([locations[j] for j in self._regions])
-<<<<<<< HEAD
-
-        # import pdb
-        # pdb.set_trace()
-
-=======
         
->>>>>>> 1be0b90e
         minimum_density_state = np.argmin(np.divide(locations,self.state_population.sum(axis=1)))
         maximum_density_state = np.argmax(np.divide(locations,self.state_population.sum(axis=1)))
         print(f"Minimum density: {minimum_density_state}")
